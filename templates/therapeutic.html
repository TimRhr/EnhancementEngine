--- conflicted
+++ resolved
@@ -85,17 +85,9 @@
             </div>
             <div class="mb-3">
                 <label for="variant" class="form-label">Variant</label>
-<<<<<<< HEAD
                 <input list="variant-list" type="text" class="form-control" id="variant" name="variant" autocomplete="off">
                 <datalist id="variant-list"></datalist>
                 <ul class="dropdown-menu" id="variant-menu"></ul>
-=======
-                <div class="dropdown">
-                    <input type="text" class="form-control" id="variant" name="variant"
-                           autocomplete="off">
-                    <ul class="dropdown-menu" id="variant-menu"></ul>
-                </div>
->>>>>>> 53ed33fe
             </div>
         </div>
         <div class="mb-3">
