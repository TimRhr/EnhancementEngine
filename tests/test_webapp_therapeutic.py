import pytest

pytest.importorskip("flask")

try:
    from enhancement_engine.webapp import app
    from enhancement_engine.core.therapeutic_engine import TherapeuticEnhancementEngine
except Exception:
    pytest.skip("therapeutic webapp not available", allow_module_level=True)


def _get_therapeutic_engine():
    func = app.view_functions.get("/api/disease_info") or app.view_functions.get("api_disease_info")
    if func and func.__closure__ and len(func.__closure__) > 1:
        return func.__closure__[1].cell_contents
    return None


def test_therapeutic_route(monkeypatch):
    # Skip test if the therapeutic route is not registered
    routes = {rule.rule for rule in app.url_map.iter_rules()}
    if "/therapeutic/analyze" not in routes:
        pytest.skip("therapeutic route not available")

    called = {}

    def fake_analyze(self, gene_name, variant, patient_data, disease="rheumatoid_arthritis"):
        called["args"] = (gene_name, variant, disease)
        class R:
            def __init__(self, gene_name):
                self.gene_name = gene_name
        return R(gene_name)

    monkeypatch.setattr(TherapeuticEnhancementEngine, "analyze_disease_gene", fake_analyze)

    client = app.test_client()
    resp = client.get("/therapeutic/analyze?gene=PTPN22&variant=R620W&disease=ra")
    assert resp.status_code == 200
    assert called["args"][0] == "PTPN22"


def test_disease_api(monkeypatch):
    from enhancement_engine.core.disease_db import DiseaseDatabaseClient

    def fake_search(self, term, max_results=5):
        if term:
            return ["dynamic", "Dynamic", " dynamic "]
        return []

    monkeypatch.setattr(DiseaseDatabaseClient, "search_diseases", fake_search)

    client = app.test_client()
    resp = client.get("/api/diseases")
    assert resp.status_code == 200
    data = resp.get_json()
    assert "rheumatoid_arthritis" in data["diseases"]

    resp = client.get("/api/diseases?q=dyn")
    data = resp.get_json()
    assert "dynamic" in data["diseases"]
    lower = [d.lower() for d in data["diseases"]]
    assert len(lower) == len(set(lower))


def test_disease_info_api(monkeypatch):
    import webapp.run as run_module

    fake = {
        "cat": {
            "G1": {
                "disease_associations": {"dis": {}},
                "pathogenic_variants": {"v1": {}, "v2": {}}
            },
            "G2": {
                "disease_associations": {"other": {}},
                "pathogenic_variants": {"x": {}}
            }
        }
    }

    monkeypatch.setattr(run_module, "DISEASE_GENES", fake)

    client = app.test_client()
    resp = client.get("/api/disease_info?disease=dis")
    assert resp.status_code == 200
    data = resp.get_json()
    assert set(data["genes"]) == {"G1"}
    assert set(data["variants"]["G1"]) == {"v1", "v2"}


def test_disease_info_api_dynamic(monkeypatch):
    import webapp.run as run_module

    monkeypatch.setattr(run_module, "DISEASE_GENES", {})

    class DummyClient:
        def fetch_associated_genes(self, disease, max_results=5):
            return {"DG": ["v1", "v2"]}

    therapeutic = _get_therapeutic_engine()
    if therapeutic:
        monkeypatch.setattr(
            therapeutic,
            "disease_db_client",
            DummyClient(),
            raising=False,
        )

    client = app.test_client()
    resp = client.get("/api/disease_info?disease=new")
    assert resp.status_code == 200
    data = resp.get_json()
    assert data["genes"] == ["DG"]
    assert data["variants"]["DG"] == ["v1", "v2"]


def test_disease_info_api_synonym_fallback(monkeypatch):
    import webapp.run as run_module

    monkeypatch.setattr(run_module, "DISEASE_GENES", {})

    class DummyClient:
        def __init__(self):
            self.calls = []

        def fetch_associated_genes(self, disease, max_results=5):
            self.calls.append(("fetch", disease))
            if disease == "synonym":
                return {"SG": ["v1"]}
            return {}

        def search_diseases(self, term, max_results=5):
            self.calls.append(("search", term))
            return ["synonym"]

    dummy = DummyClient()

    therapeutic = _get_therapeutic_engine()
    if therapeutic:
        monkeypatch.setattr(
            therapeutic,
            "disease_db_client",
            dummy,
            raising=False,
        )

    client = app.test_client()
    resp = client.get("/api/disease_info?disease=unknown")
    assert resp.status_code == 200
    data = resp.get_json()
    assert data["genes"] == ["SG"]
    assert data["variants"]["SG"] == ["v1"]
    assert ("fetch", "unknown") in dummy.calls
    assert ("search", "unknown") in dummy.calls
    assert ("fetch", "synonym") in dummy.calls


<<<<<<< HEAD
def test_therapeutic_page_contains_failure_message():
    client = app.test_client()
    resp = client.get("/therapeutic")
    assert resp.status_code == 200
    html = resp.get_data(as_text=True)
    assert "No genes found for" in html
=======
def test_disease_info_api_clinvar_synonym(monkeypatch, tmp_path):
    import webapp.run as run_module
    from enhancement_engine.core import disease_db as db_mod

    monkeypatch.setattr(run_module, "DISEASE_GENES", {})

    class DummyHandle:
        def __init__(self, name):
            self.name = name
        def close(self):
            pass

    calls = []

    def fake_esearch(db, term, retmax=20):
        calls.append(("esearch", term))
        if term == "cancer":
            return DummyHandle("search_cancer")
        return DummyHandle(f"search_{term}")

    def fake_esummary(db, id):
        calls.append(("esummary", id))
        return DummyHandle(f"summary_{id}")

    def fake_read(handle):
        if handle.name == "search_cancer":
            return {"IdList": []}
        if handle.name == "search_carcinoma":
            return {"IdList": ["1"]}
        if handle.name == "summary_1":
            return [{"gene": "CG", "variation_name": "v1"}]
        return {}

    monkeypatch.setattr(db_mod.Entrez, "esearch", fake_esearch)
    monkeypatch.setattr(db_mod.Entrez, "esummary", fake_esummary)
    monkeypatch.setattr(db_mod.Entrez, "read", fake_read)

    def fake_search(self, term, max_results=20):
        calls.append(("search_diseases", term))
        return ["carcinoma"]

    monkeypatch.setattr(db_mod.DiseaseDatabaseClient, "search_diseases", fake_search, raising=False)

    client = db_mod.DiseaseDatabaseClient("test@example.com", cache_dir=str(tmp_path))

    therapeutic = _get_therapeutic_engine()
    if therapeutic:
        monkeypatch.setattr(therapeutic, "disease_db_client", client, raising=False)

    c = app.test_client()
    resp = c.get("/api/disease_info?disease=cancer")
    assert resp.status_code == 200
    data = resp.get_json()
    assert data["genes"] == ["CG"]
    assert data["variants"]["CG"] == ["v1"]
    assert ("search_diseases", "cancer") in calls
    assert ("esearch", "carcinoma") in calls
>>>>>>> 03385975
<|MERGE_RESOLUTION|>--- conflicted
+++ resolved
@@ -155,14 +155,15 @@
     assert ("fetch", "synonym") in dummy.calls
 
 
-<<<<<<< HEAD
+
 def test_therapeutic_page_contains_failure_message():
     client = app.test_client()
     resp = client.get("/therapeutic")
     assert resp.status_code == 200
     html = resp.get_data(as_text=True)
     assert "No genes found for" in html
-=======
+
+    
 def test_disease_info_api_clinvar_synonym(monkeypatch, tmp_path):
     import webapp.run as run_module
     from enhancement_engine.core import disease_db as db_mod
@@ -219,5 +220,4 @@
     assert data["genes"] == ["CG"]
     assert data["variants"]["CG"] == ["v1"]
     assert ("search_diseases", "cancer") in calls
-    assert ("esearch", "carcinoma") in calls
->>>>>>> 03385975
+    assert ("esearch", "carcinoma") in calls